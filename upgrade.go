package kv

import (
	"context"
	"errors"
	"fmt"
	"path"
	"strings"
	"sync/atomic"
	"time"

	"github.com/golang/protobuf/proto"
	"github.com/golang/protobuf/ptypes"
	"github.com/hashicorp/vault/helper/consts"
	"github.com/hashicorp/vault/helper/locksutil"
	"github.com/hashicorp/vault/helper/pluginutil"
	"github.com/hashicorp/vault/logical"
	"github.com/hashicorp/vault/logical/framework"
)

func (b *versionedKVBackend) upgradeCheck(next framework.OperationFunc) framework.OperationFunc {
	return func(ctx context.Context, req *logical.Request, data *framework.FieldData) (*logical.Response, error) {
		if atomic.LoadUint32(b.upgrading) == 1 {
			return logical.ErrorResponse("Can not handle request while upgrade is in process"), logical.ErrInvalidRequest
		}

		return next(ctx, req, data)
	}
}

func (b *versionedKVBackend) Upgrade(ctx context.Context, s logical.Storage) error {
	if !b.System().LocalMount() && b.System().ReplicationState().HasState(consts.ReplicationPerformanceSecondary) {
		b.Logger().Info("upgrade not running on performace replication secondary")
		return nil
	}

	if pluginutil.InMetadataMode() {
		b.Logger().Info("upgrade not running while plugin is in metadata mode")
		return nil
	}

	if !atomic.CompareAndSwapUint32(b.upgrading, 0, 1) {
		return errors.New("upgrade already in process")
	}

	upgradeInfo := &UpgradeInfo{
		StartedTime: ptypes.TimestampNow(),
	}

	// Encode the canary
	info, err := proto.Marshal(upgradeInfo)
	if err != nil {
		return err
	}

<<<<<<< HEAD
	// Because this is a long running process we need a new context.
=======
>>>>>>> 99cddef3
	ctx = context.Background()

	upgradeKey := func(key string) error {
		if strings.HasPrefix(key, b.storagePrefix) {
			return nil
		}

		// Read the old data
		data, err := s.Get(ctx, key)
		if err != nil {
			return err
		}

		locksutil.LockForKey(b.locks, key).Lock()
		defer locksutil.LockForKey(b.locks, key).Unlock()

		meta := &KeyMetadata{
			Key:      key,
			Versions: map[uint64]*VersionMetadata{},
		}

		versionKey, err := b.getVersionKey(ctx, key, 1, s)
		if err != nil {
			return err
		}

		version := &Version{
			Data:        data.Value,
			CreatedTime: ptypes.TimestampNow(),
		}

		buf, err := proto.Marshal(version)
		if err != nil {
			return err
		}

		// Store the version data
		if err := s.Put(ctx, &logical.StorageEntry{
			Key:   versionKey,
			Value: buf,
		}); err != nil {
			return err
		}

		// Store the metadata
		meta.AddVersion(version.CreatedTime, nil, 1)
		err = b.writeKeyMetadata(ctx, s, meta)
		if err != nil {
			return err
		}

		// delete the old key
		err = s.Delete(ctx, key)
		if err != nil {
			return err
		}

		return nil
	}

	// Run the actual upgrade in a go routine so we don't block the client on a
	// potentially long process.
	go func() {

		// Write the canary value and if we are read only wait until the setup
		// process has finished.
	READONLY_LOOP:
		for {
			err = s.Put(ctx, &logical.StorageEntry{
				Key:   path.Join(b.storagePrefix, "upgrading"),
				Value: info,
			})
			switch {
			case err == nil:
				break READONLY_LOOP
			case err.Error() == logical.ErrSetupReadOnly.Error():
				time.Sleep(time.Second)
			default:
				b.Logger().Error("writing upgrade info resulted in an error", "error", err)
				return
			}
		}

		b.Logger().Info("collecting keys to upgrade")
		keys, err := logical.CollectKeys(ctx, s)
		if err != nil {
			b.Logger().Error("upgrading resulted in error", "error", err)
			return
		}

		b.Logger().Info("done collecting keys", "num_keys", len(keys))
		for i, key := range keys {
			if b.Logger().IsDebug() && i%500 == 0 {
				b.Logger().Debug("upgrading keys", "progress", fmt.Sprintf("%d/%d", i, len(keys)))
			}
			err := upgradeKey(key)
			if err != nil {
				b.Logger().Error("upgrading resulted in error", "error", err, "progress", fmt.Sprintf("%d/%d", i+1, len(keys)))
				return
			}
		}

		b.Logger().Info("upgrading keys finished")

		// Write upgrade done value
		upgradeInfo.Done = true
		info, err := proto.Marshal(upgradeInfo)
		if err != nil {
			b.Logger().Error("encoding upgrade info resulted in an error", "error", err)
		}

		err = s.Put(ctx, &logical.StorageEntry{
			Key:   path.Join(b.storagePrefix, "upgrading"),
			Value: info,
		})
		if err != nil {
			b.Logger().Error("writing upgrade done resulted in an error", "error", err)
		}

		atomic.StoreUint32(b.upgrading, 0)
	}()

	return nil
}<|MERGE_RESOLUTION|>--- conflicted
+++ resolved
@@ -53,10 +53,7 @@
 		return err
 	}
 
-<<<<<<< HEAD
 	// Because this is a long running process we need a new context.
-=======
->>>>>>> 99cddef3
 	ctx = context.Background()
 
 	upgradeKey := func(key string) error {
