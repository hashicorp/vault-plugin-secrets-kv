--- conflicted
+++ resolved
@@ -201,7 +201,6 @@
 		return nil
 	}
 
-<<<<<<< HEAD
 	markUpgradeDoneFunc := func() {
 		upgradeInfo.Done = true
 		info, err := proto.Marshal(upgradeInfo)
@@ -230,11 +229,7 @@
 	}
 
 	upgradeFunc := func() {
-		// If were async, write the canary value and if we are read only wait until the setup
-=======
-	upgradeFunc := func() {
 		// Write the canary value and if we are read only wait until the setup
->>>>>>> cc06d017
 		// process has finished.
 	READONLY_LOOP:
 		for {
@@ -288,16 +283,9 @@
 	if upgradeSynchronously {
 		// Set us to having 'upgraded' before we insert the upgrade value, as the mount is ready to use now
 		atomic.StoreUint32(b.upgrading, 0)
-<<<<<<< HEAD
 		// We save the upgrade done info in storage in a goroutine, as a Vault mount is set to read only
 		// during the mount process, so we cannot do it now
 		go markUpgradeDoneFunc()
-=======
-	}
-
-	if upgradeSynchronously {
-		upgradeFunc()
->>>>>>> cc06d017
 	} else {
 		// We run the actual upgrade in a go routine, so we don't block the client on a
 		// potentially long process.
