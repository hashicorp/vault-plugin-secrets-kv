--- conflicted
+++ resolved
@@ -213,7 +213,6 @@
 		}
 		return info, nil
 	}
-<<<<<<< HEAD
 
 	writeUpgradeInfoDoneFunc := func(info []byte) {
 		for {
@@ -233,27 +232,6 @@
 		}
 	}
 
-=======
-
-	writeUpgradeInfoDoneFunc := func(info []byte) {
-		for {
-			err = s.Put(ctx, &logical.StorageEntry{
-				Key:   path.Join(b.storagePrefix, "upgrading"),
-				Value: info,
-			})
-			switch {
-			case err == nil:
-				return
-			case err.Error() == logical.ErrSetupReadOnly.Error():
-				time.Sleep(10 * time.Millisecond)
-			default:
-				b.Logger().Error("writing upgrade info resulted in an error, but all keys were successfully upgraded", "error", err)
-				return
-			}
-		}
-	}
-
->>>>>>> bb284884
 	upgradeFunc := func() {
 		// Write the canary value and if we are read only wait until the setup
 		// process has finished.
