package kv

import (
	"context"
	"net/http"
	"path"
	"time"

	"github.com/golang/protobuf/proto"
	"github.com/golang/protobuf/ptypes"
	"github.com/hashicorp/vault/sdk/framework"
	"github.com/hashicorp/vault/sdk/logical"
)

// pathConfig returns the path configuration for CRUD operations on the backend
// configuration.
func pathConfig(b *versionedKVBackend) *framework.Path {
	return &framework.Path{
		Pattern: "config$",
		Fields: map[string]*framework.FieldSchema{
			"max_versions": {
				Type:        framework.TypeInt,
				Description: "The number of versions to keep for each key. Defaults to 10",
			},
			"cas_required": {
				Type:        framework.TypeBool,
				Description: "If true, the backend will require the cas parameter to be set for each write",
			},
			"delete_version_after": {
				Type: framework.TypeSignedDurationSecond,
				Description: `
If set, the length of time before a version is deleted. A negative duration
disables the use of delete_version_after on all keys. A zero duration
clears the current setting. Accepts a Go duration format string.`,
			},
		},
		Operations: map[logical.Operation]framework.OperationHandler{
			logical.UpdateOperation: &framework.PathOperation{
				Callback: b.upgradeCheck(b.pathConfigWrite()),
				Summary:  "Configure backend level settings that are applied to every key in the key-value store.",
				Responses: map[int][]framework.Response{
					http.StatusNoContent: {{
						Description: http.StatusText(http.StatusNoContent),
					}},
				},
			},
<<<<<<< HEAD
=======
			logical.CreateOperation: &framework.PathOperation{
				Callback: b.upgradeCheck(b.pathConfigWrite()),
				Responses: map[int][]framework.Response{
					http.StatusNoContent: {{
						Description: http.StatusText(http.StatusNoContent),
					}},
				},
			},
>>>>>>> 3178ba47
			logical.ReadOperation: &framework.PathOperation{
				Callback: b.upgradeCheck(b.pathConfigRead()),
				Summary:  "Read the backend level settings.",
				Responses: map[int][]framework.Response{
					http.StatusOK: {{
						Description: http.StatusText(http.StatusOK),
						Fields: map[string]*framework.FieldSchema{
							"max_versions": {
								Type:        framework.TypeInt,
								Description: "The number of versions to keep for each key.",
								Required:    true,
							},
							"cas_required": {
								Type:        framework.TypeBool,
								Description: "If true, the backend will require the cas parameter to be set for each write",
								Required:    true,
							},
							"delete_version_after": {
								Type:        framework.TypeSignedDurationSecond,
								Description: "The length of time before a version is deleted.",
								Required:    true,
							},
						},
					}},
				},
			},
		},

		HelpSynopsis:    confHelpSyn,
		HelpDescription: confHelpDesc,
	}
}

// pathConfigWrite handles create and update commands to the config
func (b *versionedKVBackend) pathConfigRead() framework.OperationFunc {
	return func(ctx context.Context, req *logical.Request, data *framework.FieldData) (*logical.Response, error) {
		config, err := b.config(ctx, req.Storage)
		if err != nil {
			return nil, err
		}

		rdata := map[string]interface{}{
			"max_versions": config.MaxVersions,
			"cas_required": config.CasRequired,
		}

		var deleteVersionAfter time.Duration
		if config.GetDeleteVersionAfter() != nil {
			deleteVersionAfter, err = ptypes.Duration(config.GetDeleteVersionAfter())
			if err != nil {
				return nil, err
			}
		}
		rdata["delete_version_after"] = deleteVersionAfter.String()

		return &logical.Response{
			Data: rdata,
		}, nil
	}
}

// pathConfigWrite handles create and update commands to the config
func (b *versionedKVBackend) pathConfigWrite() framework.OperationFunc {
	return func(ctx context.Context, req *logical.Request, data *framework.FieldData) (*logical.Response, error) {
		maxRaw, mOk := data.GetOk("max_versions")
		casRaw, cOk := data.GetOk("cas_required")
		dvaRaw, dvaOk := data.GetOk("delete_version_after")

		// Fast path validation
		if !mOk && !cOk && !dvaOk {
			return nil, nil
		}

		config, err := b.config(ctx, req.Storage)
		if err != nil {
			return nil, err
		}

		if mOk {
			config.MaxVersions = uint32(maxRaw.(int))
		}
		if cOk {
			config.CasRequired = casRaw.(bool)
		}

		if dvaOk {
			dva := dvaRaw.(int)
			switch {
			case dva < 0:
				config.DisableDeleteVersionAfter()
			case dva == 0:
				config.ResetDeleteVersionAfter()
			default:
				config.DeleteVersionAfter = ptypes.DurationProto(time.Duration(dva) * time.Second)
			}
		}

		bytes, err := proto.Marshal(config)
		if err != nil {
			return nil, err
		}

		err = req.Storage.Put(ctx, &logical.StorageEntry{
			Key:   path.Join(b.storagePrefix, configPath),
			Value: bytes,
		})
		if err != nil {
			return nil, err
		}

		b.globalConfigLock.Lock()
		defer b.globalConfigLock.Unlock()

		b.globalConfig = config

		return nil, nil
	}
}

const (
	confHelpSyn  = `Configures settings for the KV store`
	confHelpDesc = `
This path configures backend level settings that are applied to every key in the
key-value store. This parameter accepts:

	* max_versions (int) - The number of versions to keep for each key. Defaults
	  to 10

	* cas_required (bool) - If true, the backend will require the cas parameter
	  to be set for each write

	* delete_version_after (duration) - If set, the length of time before a
	  version is deleted. A negative duration disables the use of
	  delete_version_after on all keys. A zero duration clears the current
	  setting. Accepts a Go duration format string.
`
)<|MERGE_RESOLUTION|>--- conflicted
+++ resolved
@@ -44,17 +44,6 @@
 					}},
 				},
 			},
-<<<<<<< HEAD
-=======
-			logical.CreateOperation: &framework.PathOperation{
-				Callback: b.upgradeCheck(b.pathConfigWrite()),
-				Responses: map[int][]framework.Response{
-					http.StatusNoContent: {{
-						Description: http.StatusText(http.StatusNoContent),
-					}},
-				},
-			},
->>>>>>> 3178ba47
 			logical.ReadOperation: &framework.PathOperation{
 				Callback: b.upgradeCheck(b.pathConfigRead()),
 				Summary:  "Read the backend level settings.",
