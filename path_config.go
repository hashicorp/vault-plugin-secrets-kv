--- conflicted
+++ resolved
@@ -5,11 +5,8 @@
 
 import (
 	"context"
-<<<<<<< HEAD
 	"fmt"
-=======
 	"net/http"
->>>>>>> bb284884
 	"path"
 	"time"
 
