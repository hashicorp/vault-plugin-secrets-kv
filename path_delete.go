--- conflicted
+++ resolved
@@ -25,18 +25,10 @@
 					Description: "The versions to be archived. The versioned data will not be deleted, but it will no longer be returned in normal get requests.",
 				},
 			},
-<<<<<<< HEAD
-			Callbacks: map[logical.Operation]framework.OperationFunc{
-				logical.UpdateOperation: b.upgradeCheck(b.pathDeleteWrite()),
-=======
 			Operations: map[logical.Operation]framework.OperationHandler{
 				logical.UpdateOperation: &framework.PathOperation{
 					Callback: b.upgradeCheck(b.pathDeleteWrite()),
 				},
-				logical.CreateOperation: &framework.PathOperation{
-					Callback: b.upgradeCheck(b.pathDeleteWrite()),
-				},
->>>>>>> 15db6512
 			},
 
 			HelpSynopsis:    deleteHelpSyn,
@@ -54,18 +46,10 @@
 					Description: "The versions to unarchive. The versions will be restored and their data will be returned on normal get requests.",
 				},
 			},
-<<<<<<< HEAD
-			Callbacks: map[logical.Operation]framework.OperationFunc{
-				logical.UpdateOperation: b.upgradeCheck(b.pathUndeleteWrite()),
-=======
 			Operations: map[logical.Operation]framework.OperationHandler{
 				logical.UpdateOperation: &framework.PathOperation{
 					Callback: b.upgradeCheck(b.pathUndeleteWrite()),
 				},
-				logical.CreateOperation: &framework.PathOperation{
-					Callback: b.upgradeCheck(b.pathUndeleteWrite()),
-				},
->>>>>>> 15db6512
 			},
 
 			HelpSynopsis:    undeleteHelpSyn,
