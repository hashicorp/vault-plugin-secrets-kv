package kv

import (
	"context"
	"net/http"
	"time"

	"github.com/golang/protobuf/ptypes"
	"github.com/hashicorp/vault/sdk/framework"
	"github.com/hashicorp/vault/sdk/helper/locksutil"
	"github.com/hashicorp/vault/sdk/logical"
)

// pathsDelete returns the path configuration for the delete and undelete paths
func pathsDelete(b *versionedKVBackend) []*framework.Path {
	return []*framework.Path{
		{
			Pattern: "delete/" + framework.MatchAllRegex("path"),
			Fields: map[string]*framework.FieldSchema{
				"path": {
					Type:        framework.TypeString,
					Description: "Location of the secret.",
				},
				"versions": {
					Type:        framework.TypeCommaIntSlice,
					Description: "The versions to be archived. The versioned data will not be deleted, but it will no longer be returned in normal get requests.",
				},
			},
			Operations: map[logical.Operation]framework.OperationHandler{
				logical.UpdateOperation: &framework.PathOperation{
					Callback: b.upgradeCheck(b.pathDeleteWrite()),
					Responses: map[int][]framework.Response{
						http.StatusNoContent: {{
							Description: http.StatusText(http.StatusNoContent),
						}},
					},
				},
<<<<<<< HEAD
=======
				logical.CreateOperation: &framework.PathOperation{
					Callback: b.upgradeCheck(b.pathDeleteWrite()),
					Responses: map[int][]framework.Response{
						http.StatusNoContent: {{
							Description: http.StatusText(http.StatusNoContent),
						}},
					},
				},
>>>>>>> aac77ce4
			},

			HelpSynopsis:    deleteHelpSyn,
			HelpDescription: deleteHelpDesc,
		},
		{
			Pattern: "undelete/" + framework.MatchAllRegex("path"),
			Fields: map[string]*framework.FieldSchema{
				"path": {
					Type:        framework.TypeString,
					Description: "Location of the secret.",
				},
				"versions": {
					Type:        framework.TypeCommaIntSlice,
					Description: "The versions to unarchive. The versions will be restored and their data will be returned on normal get requests.",
				},
			},
			Operations: map[logical.Operation]framework.OperationHandler{
				logical.UpdateOperation: &framework.PathOperation{
					Callback: b.upgradeCheck(b.pathUndeleteWrite()),
					Responses: map[int][]framework.Response{
						http.StatusNoContent: {{
							Description: http.StatusText(http.StatusNoContent),
						}},
					},
				},
<<<<<<< HEAD
=======
				logical.CreateOperation: &framework.PathOperation{
					Callback: b.upgradeCheck(b.pathUndeleteWrite()),
					Responses: map[int][]framework.Response{
						http.StatusNoContent: {{
							Description: http.StatusText(http.StatusNoContent),
						}},
					},
				},
>>>>>>> aac77ce4
			},

			HelpSynopsis:    undeleteHelpSyn,
			HelpDescription: undeleteHelpDesc,
		},
	}
}

// pathUndeleteWrite is used to undelete a set of versions
func (b *versionedKVBackend) pathUndeleteWrite() framework.OperationFunc {
	return func(ctx context.Context, req *logical.Request, data *framework.FieldData) (*logical.Response, error) {
		key := data.Get("path").(string)

		versions := data.Get("versions").([]int)
		if len(versions) == 0 {
			return logical.ErrorResponse("No version number provided"), logical.ErrInvalidRequest
		}

		config, err := b.config(ctx, req.Storage)
		if err != nil {
			return nil, err
		}

		lock := locksutil.LockForKey(b.locks, key)
		lock.Lock()
		defer lock.Unlock()

		meta, err := b.getKeyMetadata(ctx, req.Storage, key)
		if err != nil {
			return nil, err
		}
		if meta == nil {
			return nil, nil
		}

		for _, verNum := range versions {
			// If there is no version or the version is destroyed continue
			lv := meta.Versions[uint64(verNum)]
			if lv == nil || lv.Destroyed {
				continue
			}
			lv.DeletionTime = nil

			if !config.IsDeleteVersionAfterDisabled() {
				if dtime, ok := deletionTime(time.Now(), deleteVersionAfter(config), deleteVersionAfter(meta)); ok {
					dt, err := ptypes.TimestampProto(dtime)
					if err != nil {
						return logical.ErrorResponse("error setting deletion_time: converting %v to protobuf: %v", dtime, err), logical.ErrInvalidRequest
					}
					lv.DeletionTime = dt
				}
			}
		}
		err = b.writeKeyMetadata(ctx, req.Storage, meta)
		if err != nil {
			return nil, err
		}

		return nil, nil
	}
}

// pathDeleteWrite is used to delete a set of versions.
func (b *versionedKVBackend) pathDeleteWrite() framework.OperationFunc {
	return func(ctx context.Context, req *logical.Request, data *framework.FieldData) (*logical.Response, error) {
		key := data.Get("path").(string)

		versions := data.Get("versions").([]int)
		if len(versions) == 0 {
			return logical.ErrorResponse("No version number provided"), logical.ErrInvalidRequest
		}

		lock := locksutil.LockForKey(b.locks, key)
		lock.Lock()
		defer lock.Unlock()

		meta, err := b.getKeyMetadata(ctx, req.Storage, key)
		if err != nil {
			return nil, err
		}
		if meta == nil {
			return nil, nil
		}

		for _, verNum := range versions {
			// If there is no latest version, or the latest version is already
			// deleted or destroyed continue
			lv := meta.Versions[uint64(verNum)]
			if lv == nil || lv.Destroyed {
				continue
			}

			if lv.DeletionTime != nil {
				deletionTime, err := ptypes.Timestamp(lv.DeletionTime)
				if err != nil {
					return nil, err
				}

				if deletionTime.Before(time.Now()) {
					continue
				}
			}

			lv.DeletionTime = ptypes.TimestampNow()
		}

		err = b.writeKeyMetadata(ctx, req.Storage, meta)
		if err != nil {
			return nil, err
		}

		return nil, nil
	}
}

const deleteHelpSyn = `Marks one or more versions as deleted in the KV store.`
const deleteHelpDesc = `
Deletes the data for the provided version and path in the key-value store. The
versioned data will not be fully removed, but marked as deleted and will no
longer be returned in normal get requests. This operation can be undone.
`

const undeleteHelpSyn = `Undeletes one or more versions from the KV store.`
const undeleteHelpDesc = `
Undeletes the data for the provided version and path in the key-value store.
This restores the data, allowing it to be returned on get requests.
`<|MERGE_RESOLUTION|>--- conflicted
+++ resolved
@@ -35,17 +35,6 @@
 						}},
 					},
 				},
-<<<<<<< HEAD
-=======
-				logical.CreateOperation: &framework.PathOperation{
-					Callback: b.upgradeCheck(b.pathDeleteWrite()),
-					Responses: map[int][]framework.Response{
-						http.StatusNoContent: {{
-							Description: http.StatusText(http.StatusNoContent),
-						}},
-					},
-				},
->>>>>>> aac77ce4
 			},
 
 			HelpSynopsis:    deleteHelpSyn,
@@ -72,17 +61,6 @@
 						}},
 					},
 				},
-<<<<<<< HEAD
-=======
-				logical.CreateOperation: &framework.PathOperation{
-					Callback: b.upgradeCheck(b.pathUndeleteWrite()),
-					Responses: map[int][]framework.Response{
-						http.StatusNoContent: {{
-							Description: http.StatusText(http.StatusNoContent),
-						}},
-					},
-				},
->>>>>>> aac77ce4
 			},
 
 			HelpSynopsis:    undeleteHelpSyn,
