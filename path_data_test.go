--- conflicted
+++ resolved
@@ -34,7 +34,6 @@
 		Operation: logical.ReadOperation,
 		Path:      "config",
 		Storage:   config.StorageView,
-<<<<<<< HEAD
 	}
 
 	resp, err := b.HandleRequest(context.Background(), req)
@@ -43,16 +42,6 @@
 		return nil, nil
 	}
 
-=======
-	}
-
-	resp, err := b.HandleRequest(context.Background(), req)
-	if err != nil {
-		t.Fatalf("unable to read config: %s", err.Error())
-		return nil, nil
-	}
-
->>>>>>> cc06d017
 	if resp == nil || resp.IsError() {
 		t.Fatalf("Error during mount creation: %x", resp.Error().Error())
 	}
